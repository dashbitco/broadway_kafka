defmodule BroadwayKafka.BrodClientTest do
  use ExUnit.Case

  alias BroadwayKafka.BrodClient

  @opts [
    group_id: "group",
    hosts: [host: 9092],
    topics: ["topic"],
    group_config: [],
    fetch_config: [],
    client_config: []
  ]

  describe "validate init options" do
    test ":hosts is a required keyword list" do
      opts = Keyword.delete(@opts, :hosts)
      assert BrodClient.init(opts) == {:error, ":hosts is required"}

      opts = Keyword.put(@opts, :hosts, :an_atom)

      assert BrodClient.init(opts) ==
               {:error, "expected :hosts to be a keyword list of host/port pairs, got: :an_atom"}

      opts = Keyword.put(@opts, :hosts, host: 9092)
      assert {:ok, %{hosts: [host: 9092]}} = BrodClient.init(opts)
    end

    test ":group_id is a required string" do
      opts = Keyword.delete(@opts, :group_id)
      assert BrodClient.init(opts) == {:error, ":group_id is required"}

      opts = Keyword.put(@opts, :group_id, :an_atom)

      assert BrodClient.init(opts) ==
               {:error, "expected :group_id to be a non empty string, got: :an_atom"}

      opts = Keyword.put(@opts, :group_id, "my_group")
      assert {:ok, %{group_id: "my_group"}} = BrodClient.init(opts)
    end

    test ":topics is a required list of strings or keyword list" do
      opts = Keyword.delete(@opts, :topics)
      assert BrodClient.init(opts) == {:error, ":topics is required"}

      opts = Keyword.put(@opts, :topics, :an_atom)

      assert BrodClient.init(opts) ==
               {:error,
                "expected :topics to be a list of strings or a keyword " <>
                  "list of host/port pairs, got: :an_atom"}

      opts = Keyword.put(@opts, :topics, ["topic_1", "topic_2"])
      assert {:ok, %{topics: ["topic_1", "topic_2"]}} = BrodClient.init(opts)

      opts = Keyword.put(@opts, :topics, topic_1: 1, topic_2: 2)
      assert {:ok, %{topics: [topic_1: 1, topic_2: 2]}} = BrodClient.init(opts)
    end

    test ":receive_interval is a non-negative integer with default value 2000" do
      opts = Keyword.delete(@opts, :receive_interval)
      assert {:ok, %{receive_interval: 2000}} = BrodClient.init(opts)

      opts = Keyword.put(@opts, :receive_interval, :an_atom)

      assert BrodClient.init(opts) ==
               {:error, "expected :receive_interval to be a non-negative integer, got: :an_atom"}

      opts = Keyword.put(@opts, :receive_interval, 1000)
      assert {:ok, %{receive_interval: 1000}} = BrodClient.init(opts)
    end

    test ":reconnect_timeout is a non-negative integer with default value 1000" do
      assert {:ok, %{reconnect_timeout: 1000}} = BrodClient.init(@opts)

      opts = Keyword.put(@opts, :reconnect_timeout, :an_atom)

      assert BrodClient.init(opts) ==
               {:error, "expected :reconnect_timeout to be a non-negative integer, got: :an_atom"}

      opts = Keyword.put(@opts, :reconnect_timeout, 2000)
      assert {:ok, %{reconnect_timeout: 2000}} = BrodClient.init(opts)
    end

    test ":offset_commit_on_ack is a boolean with default value true" do
      assert {:ok, %{offset_commit_on_ack: true}} = BrodClient.init(@opts)

      opts = Keyword.put(@opts, :offset_commit_on_ack, :an_atom)

      assert BrodClient.init(opts) ==
               {:error, "expected :offset_commit_on_ack to be a boolean, got: :an_atom"}

      opts = Keyword.put(@opts, :offset_commit_on_ack, false)
      assert {:ok, %{offset_commit_on_ack: false}} = BrodClient.init(opts)
    end

    test ":offset_reset_policy can be :earliest or :latest. Default is :latest" do
      assert {:ok, %{offset_reset_policy: :latest}} = BrodClient.init(@opts)

      opts = Keyword.put(@opts, :offset_reset_policy, :an_atom)

      assert BrodClient.init(opts) ==
               {:error,
                "expected :offset_reset_policy to be one of [:earliest, :latest], got: :an_atom"}

      opts = Keyword.put(@opts, :offset_reset_policy, :earliest)
      assert {:ok, %{offset_reset_policy: :earliest}} = BrodClient.init(opts)

      opts = Keyword.put(@opts, :offset_reset_policy, :latest)
      assert {:ok, %{offset_reset_policy: :latest}} = BrodClient.init(opts)
    end

    test ":offset_commit_interval_seconds is an optional non-negative integer" do
      opts = put_in(@opts, [:group_config, :offset_commit_interval_seconds], :an_atom)

      assert BrodClient.init(opts) ==
               {:error,
                "expected :offset_commit_interval_seconds to be " <>
                  "a positive integer, got: :an_atom"}

      opts = put_in(@opts, [:group_config, :offset_commit_interval_seconds], 3)
      {:ok, %{group_config: group_config}} = BrodClient.init(opts)
      assert group_config[:offset_commit_interval_seconds] == 3
    end

    test ":rejoin_delay_seconds is an optional non-negative integer" do
      opts = put_in(@opts, [:group_config, :rejoin_delay_seconds], :an_atom)

      assert BrodClient.init(opts) ==
               {:error,
                "expected :rejoin_delay_seconds to be a non-negative integer, got: :an_atom"}

      opts = put_in(@opts, [:group_config, :rejoin_delay_seconds], 3)
      {:ok, %{group_config: group_config}} = BrodClient.init(opts)
      assert group_config[:rejoin_delay_seconds] == 3
    end

    test ":session_timeout_seconds is an optional positive integer" do
      opts = put_in(@opts, [:group_config, :session_timeout_seconds], :an_atom)

      assert BrodClient.init(opts) ==
               {:error,
                "expected :session_timeout_seconds to be a positive integer, got: :an_atom"}

      opts = put_in(@opts, [:group_config, :session_timeout_seconds], 3)
      {:ok, %{group_config: group_config}} = BrodClient.init(opts)
      assert group_config[:session_timeout_seconds] == 3
    end

    test ":min_bytes is an optional positive integer" do
      opts = put_in(@opts, [:fetch_config, :min_bytes], :an_atom)

      assert BrodClient.init(opts) ==
               {:error, "expected :min_bytes to be a positive integer, got: :an_atom"}

      opts = put_in(@opts, [:fetch_config, :min_bytes], 3)
      {:ok, %{fetch_config: fetch_config}} = BrodClient.init(opts)
      assert fetch_config[:min_bytes] == 3
    end

    test ":max_bytes is optional non-negative integer" do
      opts = put_in(@opts, [:fetch_config, :max_bytes], :an_atom)

      assert BrodClient.init(opts) ==
               {:error, "expected :max_bytes to be a positive integer, got: :an_atom"}

      opts = put_in(@opts, [:fetch_config, :max_bytes], 3)
      {:ok, %{fetch_config: fetch_config}} = BrodClient.init(opts)
      assert fetch_config[:max_bytes] == 3
    end

<<<<<<< HEAD
    test ":sasl is an optional tuple of SASL mechanism, username and password" do
      opts = put_in(@opts, [:client_config, :sasl], :an_atom)

      assert BrodClient.init(opts) ==
               {:error,
                "expected :sasl to be a tuple of SASL mechanism, username and password, got: :an_atom"}

      opts = put_in(@opts, [:client_config, :sasl], {:an_atom, "username", "password"})

      assert BrodClient.init(opts) ==
               {:error,
                "expected :sasl to be a tuple of SASL mechanism, username and password, got: {:an_atom, \"username\", \"password\"}"}

      opts = put_in(@opts, [:client_config, :sasl], {:plain, "username", "password"})

      assert {:ok,
              %{
                client_config: [
                  sasl: {:plain, "username", "password"}
                ]
              }} = BrodClient.init(opts)
    end

    test ":ssl is an optional keyword list" do
=======
    test ":ssl is an optional boolean or keyword list" do
>>>>>>> 809c3a4e
      opts = put_in(@opts, [:client_config, :ssl], :an_atom)

      assert BrodClient.init(opts) ==
               {:error,
                "expected :ssl to be a keyword list of SSL/TLS client options, got: :an_atom"}

      opts =
        put_in(@opts, [:client_config, :ssl],
          cacertfile: "ca.crt",
          keyfile: "client.key",
          certfile: "client.crt"
        )

      assert {:ok,
              %{
                client_config: [
                  ssl: [cacertfile: "ca.crt", keyfile: "client.key", certfile: "client.crt"]
                ]
              }} = BrodClient.init(opts)

      opts = put_in(@opts, [:client_config, :ssl], true)

      assert {:ok,
              %{
                client_config: [ssl: true]
              }} = BrodClient.init(opts)
    end
  end
end<|MERGE_RESOLUTION|>--- conflicted
+++ resolved
@@ -169,7 +169,6 @@
       assert fetch_config[:max_bytes] == 3
     end
 
-<<<<<<< HEAD
     test ":sasl is an optional tuple of SASL mechanism, username and password" do
       opts = put_in(@opts, [:client_config, :sasl], :an_atom)
 
@@ -193,10 +192,7 @@
               }} = BrodClient.init(opts)
     end
 
-    test ":ssl is an optional keyword list" do
-=======
     test ":ssl is an optional boolean or keyword list" do
->>>>>>> 809c3a4e
       opts = put_in(@opts, [:client_config, :ssl], :an_atom)
 
       assert BrodClient.init(opts) ==
