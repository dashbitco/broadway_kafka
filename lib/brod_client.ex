defmodule BroadwayKafka.BrodClient do
  @moduledoc false

  require Logger

  @behaviour BroadwayKafka.KafkaClient

  # We only accept :commit_to_kafka_v2 for now so we hard coded the value
  # to avoid problems in case :brod's default policy changes in the future
  @offset_commit_policy :commit_to_kafka_v2

  @supported_group_config_options [
    :offset_commit_interval_seconds,
    :rejoin_delay_seconds,
    :session_timeout_seconds
  ]

  @supported_fetch_config_options [
    :min_bytes,
    :max_bytes
  ]

  @supported_client_config_options [
    :ssl,
    :sasl
  ]

  @default_receive_interval 2000

  # Private option. Not exposed to the user
  @default_reconnect_timeout 1000

  @default_offset_commit_on_ack true

  @offset_reset_policy_values [:earliest, :latest]

  @default_offset_reset_policy :latest

  @impl true
  def init(opts) do
    with {:ok, hosts} <- validate(opts, :hosts, required: true),
         {:ok, group_id} <- validate(opts, :group_id, required: true),
         {:ok, topics} <- validate(opts, :topics, required: true),
         {:ok, receive_interval} <-
           validate(opts, :receive_interval, default: @default_receive_interval),
         {:ok, reconnect_timeout} <-
           validate(opts, :reconnect_timeout, default: @default_reconnect_timeout),
         {:ok, offset_commit_on_ack} <-
           validate(opts, :offset_commit_on_ack, default: @default_offset_commit_on_ack),
         {:ok, offset_reset_policy} <-
           validate(opts, :offset_reset_policy, default: @default_offset_reset_policy),
         {:ok, group_config} <- validate_group_config(opts),
         {:ok, fetch_config} <- validate_fetch_config(opts),
         {:ok, client_config} <- validate_client_config(opts) do
      {:ok,
       %{
         hosts: hosts,
         group_id: group_id,
         topics: topics,
         receive_interval: receive_interval,
         reconnect_timeout: reconnect_timeout,
         offset_commit_on_ack: offset_commit_on_ack,
         offset_reset_policy: offset_reset_policy,
         group_config: [{:offset_commit_policy, @offset_commit_policy} | group_config],
         fetch_config: Map.new(fetch_config || []),
         client_config: client_config
       }}
    end
  end

  @impl true
  def setup(stage_pid, client_id, callback_module, config) do
    with :ok <- :brod.start_client(config.hosts, client_id, config.client_config),
         {:ok, group_coordinator} <-
           start_link_group_coordinator(stage_pid, client_id, callback_module, config) do
      Process.monitor(client_id)
      Process.monitor(group_coordinator)
      Process.unlink(group_coordinator)
      {:ok, group_coordinator}
    end
  end

  @impl true
  def fetch(client_id, topic, partition, offset, opts, _config) do
    :brod.fetch(client_id, topic, partition, offset, opts)
  end

  @impl true
  def ack(group_coordinator, generation_id, topic, partition, offset, config) do
    :brod_group_coordinator.ack(group_coordinator, generation_id, topic, partition, offset)

    if group_coordinator && config.offset_commit_on_ack do
      :brod_group_coordinator.commit_offsets(group_coordinator, [{{topic, partition}, offset}])
    end

    :ok
  end

  @impl true
  def connected?(client_id) do
    try do
      match?({:ok, _}, :brod_client.get_metadata(client_id, :all))
    catch
      _type, _reason ->
        false
    end
  end

  @impl true
  def stop_group_coordinator(nil) do
    :ok
  end

  def stop_group_coordinator(group_coordinator) do
    ref = Process.monitor(group_coordinator)
    Process.exit(group_coordinator, :kill)

    receive do
      {:DOWN, ^ref, _, _, _} -> :ok
    end

    :ok
  end

  @impl true
  def resolve_offset(topic, partition, current_offset, offset_reset_policy, config) do
    policy = offset_reset_policy_value(offset_reset_policy)

    case :brod.resolve_offset(config.hosts, topic, partition, policy, config.client_config) do
      {:ok, offset} ->
        if current_offset == :undefined || current_offset > offset do
          offset
        else
          current_offset
        end

      {:error, reason} ->
        raise "cannot resolve begin offset (hosts=#{inspect(config.hosts)} topic=#{topic} " <>
                "partition=#{partition}). Reason: #{inspect(reason)}"
    end
  end

  defp start_link_group_coordinator(stage_pid, client_id, callback_module, config) do
    :brod_group_coordinator.start_link(
      client_id,
      config.group_id,
      config.topics,
      config.group_config,
      callback_module,
      stage_pid
    )
  end

  defp validate(opts, key, options \\ []) when is_list(opts) do
    has_key = Keyword.has_key?(opts, key)
    required = Keyword.get(options, :required, false)
    default = Keyword.get(options, :default)

    cond do
      has_key ->
        validate_option(key, opts[key])

      required ->
        {:error, "#{inspect(key)} is required"}

      default != nil ->
        validate_option(key, default)

      true ->
        {:ok, nil}
    end
  end

  defp validate_option(:hosts, value) do
    if Keyword.keyword?(value) do
      {:ok, value}
    else
      validation_error(:hosts, "a keyword list of host/port pairs", value)
    end
  end

  defp validate_option(:group_id, value) when not is_binary(value) or value == "",
    do: validation_error(:group_id, "a non empty string", value)

  defp validate_option(:topics, value) do
    if is_list(value) && (Enum.all?(value, &is_binary/1) || Keyword.keyword?(value)) do
      {:ok, value}
    else
      validation_error(:topics, "a list of strings or a keyword list of host/port pairs", value)
    end
  end

  defp validate_option(:receive_interval, value) when not is_integer(value) or value < 0,
    do: validation_error(:receive_interval, "a non-negative integer", value)

  defp validate_option(:reconnect_timeout, value) when not is_integer(value) or value < 0,
    do: validation_error(:reconnect_timeout, "a non-negative integer", value)

  defp validate_option(:offset_commit_on_ack, value) when not is_boolean(value),
    do: validation_error(:offset_commit_on_ack, "a boolean", value)

  defp validate_option(:offset_reset_policy, value)
       when value not in @offset_reset_policy_values do
    validation_error(
      :offset_reset_policy,
      "one of #{inspect(@offset_reset_policy_values)}",
      value
    )
  end

  defp validate_option(:offset_commit_interval_seconds, value)
       when not is_integer(value) or value < 1,
       do: validation_error(:offset_commit_interval_seconds, "a positive integer", value)

  defp validate_option(:rejoin_delay_seconds, value) when not is_integer(value) or value < 0,
    do: validation_error(:rejoin_delay_seconds, "a non-negative integer", value)

  defp validate_option(:session_timeout_seconds, value) when not is_integer(value) or value < 1,
    do: validation_error(:session_timeout_seconds, "a positive integer", value)

  defp validate_option(:min_bytes, value) when not is_integer(value) or value < 1,
    do: validation_error(:min_bytes, "a positive integer", value)

  defp validate_option(:max_bytes, value) when not is_integer(value) or value < 1,
    do: validation_error(:max_bytes, "a positive integer", value)

<<<<<<< HEAD
  defp validate_option(:sasl, value) do
    with {mechanism, username, password}
         when mechanism in [:plain, :scram_sha_256, :scram_sha_512] and
                is_binary(username) and
                is_binary(password) <- value do
      {:ok, value}
    else
      _value -> validation_error(:sasl, "a tuple of SASL mechanism, username and password", value)
    end
  end
=======
  defp validate_option(:ssl, value) when is_boolean(value), do: {:ok, value}
>>>>>>> 809c3a4e

  defp validate_option(:ssl, value) do
    if Keyword.keyword?(value) do
      {:ok, value}
    else
      validation_error(:ssl, "a keyword list of SSL/TLS client options", value)
    end
  end

  defp validate_option(_, value), do: {:ok, value}

  defp validation_error(option, expected, value) do
    {:error, "expected #{inspect(option)} to be #{expected}, got: #{inspect(value)}"}
  end

  defp validate_group_config(opts) do
    with {:ok, [_ | _] = config} <-
           validate_supported_opts(opts, :group_config, @supported_group_config_options),
         {:ok, _} <- validate(config, :offset_commit_interval_seconds),
         {:ok, _} <- validate(config, :rejoin_delay_seconds),
         {:ok, _} <- validate(config, :session_timeout_seconds) do
      {:ok, config}
    end
  end

  defp validate_fetch_config(opts) do
    with {:ok, [_ | _] = config} <-
           validate_supported_opts(opts, :fetch_config, @supported_fetch_config_options),
         {:ok, _} <- validate(config, :min_bytes),
         {:ok, _} <- validate(config, :max_bytes) do
      {:ok, config}
    end
  end

  defp validate_client_config(opts) do
    with {:ok, [_ | _] = config} <-
           validate_supported_opts(opts, :client_config, @supported_client_config_options),
         {:ok, _} <- validate(config, :sasl),
         {:ok, _} <- validate(config, :ssl) do
      {:ok, config}
    end
  end

  defp validate_supported_opts(all_opts, group_name, supported_opts) do
    opts = Keyword.get(all_opts, group_name, [])

    opts
    |> Keyword.keys()
    |> Enum.reject(fn k -> k in supported_opts end)
    |> case do
      [] -> {:ok, opts}
      keys -> {:error, "Unsupported options #{inspect(keys)} for #{inspect(group_name)}"}
    end
  end

  defp offset_reset_policy_value(policy) do
    case policy do
      :earliest ->
        -2

      :latest ->
        -1
    end
  end
end<|MERGE_RESOLUTION|>--- conflicted
+++ resolved
@@ -224,7 +224,6 @@
   defp validate_option(:max_bytes, value) when not is_integer(value) or value < 1,
     do: validation_error(:max_bytes, "a positive integer", value)
 
-<<<<<<< HEAD
   defp validate_option(:sasl, value) do
     with {mechanism, username, password}
          when mechanism in [:plain, :scram_sha_256, :scram_sha_512] and
@@ -235,9 +234,8 @@
       _value -> validation_error(:sasl, "a tuple of SASL mechanism, username and password", value)
     end
   end
-=======
+
   defp validate_option(:ssl, value) when is_boolean(value), do: {:ok, value}
->>>>>>> 809c3a4e
 
   defp validate_option(:ssl, value) do
     if Keyword.keyword?(value) do
