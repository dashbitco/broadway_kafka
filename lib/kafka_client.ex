--- conflicted
+++ resolved
@@ -2,22 +2,14 @@
   @moduledoc false
 
   @typep config :: %{
-<<<<<<< HEAD
-           hosts: any,
-           client_id: any,
-           group_id: any,
-           topics: any,
-           group_config: keyword,
-           client_config: keyword
-=======
            hosts: [:brod.endpoint()],
            client_id: :brod.client(),
            group_id: :brod.group_id(),
            reconnect_timeout: non_neg_integer,
            offset_commit_on_ack: boolean,
            topics: [:brod.topic()],
-           group_config: keyword
->>>>>>> baf63ca9
+           group_config: keyword,
+           client_config: keyword
          }
 
   @callback init(opts :: any) :: {:ok, config} | {:error, any}
